#!/usr/bin/python
"""
FlowCal Python API example, using an input Excel UI file.

This script is divided in two parts. Part one uses FlowCal's Excel UI
to process calibration beads data and cell samples according to an input
Excel file. The exact operations performed are identical to when normally
using the Excel UI. However, instead of generating an output Excel file, an
OrderedDict of objects representing gated and transformed flow cytometry
samples is obtained. In addition, multi-color compensation is performed on
all samples using data from no-fluorophore and single-fluorophore control
samples (NFC and SFCs).

Part two exemplifies how to use the processed cell sample data with
FlowCal's plotting and statistics modules to produce interesting plots.

For details about the experiment, samples, and instrument used, please
consult readme.txt.

"""
import six
import numpy as np
import pandas as pd
import matplotlib as mpl
import matplotlib.pyplot as plt
import FlowCal

if __name__ == "__main__":

    ###
    # Part 1: Obtaining processed flow cytometry data from an input Excel file
    ###

    # ``FlowCal.excel_ui.read_table() reads a table from an Excel file and
    # returns the contents as a pandas dataframe.
    # We need tables describing the instruments used, the calibration beads
    # files, and the cell samples.
    instruments_table = FlowCal.excel_ui.read_table(filename='experiment.xlsx',
                                                    sheetname='Instruments',
                                                    index_col='ID')
    beads_table = FlowCal.excel_ui.read_table(filename='experiment.xlsx',
                                              sheetname='Beads',
                                              index_col='ID')
    samples_table = FlowCal.excel_ui.read_table(filename='experiment.xlsx',
                                                sheetname='Samples',
                                                index_col='ID')

    # Process beads samples
    # ``FlowCal.excel_ui.process_beads_table()`` reads a properly formatted
    # table describing calibration beads samples (``beads_table``), performs
    # density gating as specified in this table, and generates MEF
    # transformation functions that can later be applied to cell samples.
    # To do so, it requires a table describing the flow cytometer used
    # (``instruments_table``). Here, we also use verbose mode and indicate that
    # plots describing individual steps should be generated in the folder
    # "plot_beads". The result is a dictionary of ``FCSData`` objects
    # representing gated and transformed calibration beads samples
    # (``beads_samples``) and a dictionary containing MEF transformation
    # functions (``mef_transform_fxns``). This will be used later to process
    # cell samples.
    beads_samples, mef_transform_fxns = FlowCal.excel_ui.process_beads_table(
        beads_table=beads_table,
        instruments_table=instruments_table,
        verbose=True,
        plot=True,
        plot_dir='plot_beads')

    # Process cell samples
    # ``FlowCal.excel_ui.process_samples_table()`` reads a properly formatted
    # table describing cell samples (``samples_table``) and performs density
    # gating and unit transformations as specified in this table. To do so, it
    # requires a table describing the flow cytometer used
    # (``instruments_table``) and a corresponding dictionary with MEF
    # transformation functions (``mef_transform_fxns``). Here, we also use
    # verbose mode and indicate that plots of each sample should be generated
    # in the folder "plot_samples". The result is an OrderedDict of
    # ``FCSData`` objects keyed on the sample ID (``samples``) representing
    # gated and transformed flow cytometry cell samples.
    samples = FlowCal.excel_ui.process_samples_table(
        samples_table=samples_table,
        instruments_table=instruments_table,
        mef_transform_fxns=mef_transform_fxns,
        verbose=True,
        plot=True,
        plot_dir='plot_samples')

    # Perform multi-color compensation
    # ``FlowCal.compensate.get_transform_fxn()`` generates a transformation
    # function that performs multi-color compensation on a specified set of
    # channels in order to remove fluorophore bleedthrough.
    # This function requires data from single-fluorophore controls (SFCs), one
    # per channel to compensate, each from cells containing only one
    # fluorophore. This function can optionally use data from a no-fluorophore
    # control (NFC).
    compensation_fxn = FlowCal.compensate.get_transform_fxn(
        nfc_sample=samples['NFC'],
        sfc_samples=[samples['SFC1'], samples['SFC2']],
        comp_channels=['FL1', 'FL2'],
    )
    # Compensate all samples
    samples_compensated = {s_id: compensation_fxn(s, ['FL1', 'FL2'])
                           for s_id, s in six.iteritems(samples)}

    ###
    # Part 2: Examples on how to use processed cell sample data
    ###

    # Each entry in the Excel table has a corresponding ID, which can be used
    # to reference information associated with or the sample loaded from a
    # row in the Excel file. Collect the IDs of the non-control samples (i.e.,
    # 'S001', ..., 'S009').
    sample_ids = ['S0{:02}'.format(n) for n in range(1, 9+1)]

    # We will read aTc concentrations from the Excel file. ``samples_table``
    # contains all the data from sheet "Samples", including data not directly
    # used by ``FlowCal.excel_ui.process_samples_table()``. ``samples_table``
    # is a pandas dataframe, with each column having the same name as the
    # corresponding header in the Excel file.
    atc = samples_table.loc[sample_ids, 'aTc (ng/mL)']

    # We now show how to generate plots using the processed flow cytometry
    # data we just obtained.
    print("\nGenerating plots...")

    # Plot 1: Histogram of all samples
    #
    # Here, we plot the fluorescence histograms of all nine samples in the same
    # figure using ``FlowCal.plot.hist1d``. Note how this function can be used
    # in the context of accessory matplotlib functions to modify the axes
    # limits and labels and to add a legend, among other things.

<<<<<<< HEAD
    # Color each histogram according to its corresponding aTc concentration.
    # Use a perceptually uniform colormap (cividis), and transition among
    # colors using a logarithmic normalization, which comports with the
    # logarithmically spaced aTc concentrations.
    cmap = mpl.cm.get_cmap('cividis')
    norm = mpl.colors.LogNorm(vmin=0.5, vmax=20)
    colors = [cmap(norm(atc_i)) if atc_i > 0 else cmap(0.0)
              for atc_i in atc]
=======
    # Color each histogram according to its DAPG concentration. Linearize the
    # color transitions using a logarithmic normalization to match the
    # logarithmic spacing of the DAPG concentrations. (Concentrations are also
    # augmented slightly to move the 0.0 concentration into the log
    # normalization range.)
    cmap = mpl.cm.get_cmap('gray_r')
    norm = mpl.colors.LogNorm(vmin=1e0, vmax=3500.)
    colors = [cmap(norm(dapg_i+4.)) for dapg_i in dapg]
>>>>>>> d10e120f

    plt.figure(figsize=(6, 5.5))
    plt.subplot(2, 1, 1)
    FlowCal.plot.hist1d([samples[s_id] for s_id in sample_ids],
                        channel='FL1',
                        histtype='step',
                        bins=128,
                        edgecolor=colors)
    plt.ylim((0,2500))
    plt.xlim((0,5e4))
    plt.xlabel('FL1  (Molecules of Equivalent Fluorescein, MEFL)')
    plt.legend(['{:.1f} ng/mL aTc'.format(i) for i in atc],
               loc='upper left',
               fontsize='small')

    plt.subplot(2, 1, 2)
    FlowCal.plot.hist1d([samples[s_id] for s_id in sample_ids],
                        channel='FL2',
                        histtype='step',
                        bins=128,
                        edgecolor=colors)
    plt.ylim((0,2500))
    plt.xlim((0,5e4))
    plt.xlabel('FL2  (Molecules of Equivalent PE, MEPE)')
    plt.legend(['{:.1f} ng/mL aTc'.format(i) for i in atc],
               loc='upper left',
               fontsize='small')

    plt.tight_layout()
    plt.savefig('histograms.png', dpi=200)
    plt.close()

    # Plot 2: Dose response curve
    #
    # Here, we illustrate how to obtain statistics from the fluorescence of
    # each sample and how to use them in a plot. The stats module contains
    # functions to calculate different statistics such as mean, median, and
    # standard deviation. In this example, we calculate the mean from channels
    # FL1 and FL2 of each sample and plot them against the corresponding aTc
    # concentrations.
    samples_fl1 = [FlowCal.stats.mean(samples[s_id], channels='FL1')
                   for s_id in sample_ids]
    samples_fl2 = [FlowCal.stats.mean(samples[s_id], channels='FL2')
                   for s_id in sample_ids]
    # No fluorescence control (NFC) will give the minimum fluorescence level in
    # both channels. Single fluorescence controls (SFCs) containing sfGFP or
    # mCherry only will give the maximum levels in channels FL1 and FL2.
    min_fl1 = FlowCal.stats.mean(samples['NFC'], channels='FL1')
    max_fl1 = FlowCal.stats.mean(samples['SFC1'], channels='FL1')
    min_fl2 = FlowCal.stats.mean(samples['NFC'], channels='FL2')
    max_fl2 = FlowCal.stats.mean(samples['SFC2'], channels='FL2')

    plt.figure(figsize=(6, 3))
    
    plt.subplot(1, 2, 1)
    plt.plot(atc,
             samples_fl1,
             marker='o',
             color='tab:green')
    plt.axhline(min_fl1,
                color='gray',
                linestyle='--',
                zorder=-1)
    plt.text(s='Min', x=3e1, y=2e2, ha='left', va='bottom', color='gray')
    plt.axhline(max_fl1,
                color='gray',
                linestyle='--',
                zorder=-1)
    plt.text(s='Max', x=-0.8, y=5.2e3, ha='left', va='top', color='gray')
    plt.yscale('log')
    plt.ylim((5e1,1e4))
    plt.xscale('symlog')
    plt.xlim((-1e0, 1e2))
    plt.xlabel('aTc Concentration (ng/mL)')
    plt.ylabel('FL1 Fluorescence (MEFL)')
    
    plt.subplot(1, 2, 2)
    plt.plot(atc,
             samples_fl2,
             marker='o',
             color='tab:orange')
    plt.axhline(min_fl2,
                color='gray',
                linestyle='--',
                zorder=-1)
    plt.text(s='Min', x=3e1, y=3.5e1, ha='left', va='bottom', color='gray')
    plt.axhline(max_fl2,
                color='gray',
                linestyle='--',
                zorder=-1)
    plt.text(s='Max', x=-0.8, y=2.e3, ha='left', va='top', color='gray')
    plt.yscale('log')
    plt.ylim((1e1,5e3))
    plt.xscale('symlog')
    plt.xlim((-1e0, 1e2))
    plt.xlabel('aTc Concentration (ng/mL)')
    plt.ylabel('FL2 Fluorescence (MEPE)')

    plt.tight_layout()
    plt.savefig('dose_response.png', dpi=200)
    plt.close()

    # Plot 3: Dose response violin plot
    #
    # Here, we use a violin plot to show the fluorescence of (almost) all
    # cells as a function of aTc. (The `upper_trim_fraction` and
    # `lower_trim_fraction` parameters eliminate the top and bottom 1% of
    # cells from each violin for aesthetic reasons. The summary statistic,
    # which is illustrated as a horizontal line atop each violin, is
    # calculated before cells are removed, though). We set `yscale` to 'log'
    # because the cytometer used to collect this data produces positive
    # integer data (as opposed to floating-point data, which can sometimes be
    # negative), so the added complexity of a logicle y-scale (which is the
    # default) is not necessary.
    plt.figure(figsize=(8, 3.5))

    plt.subplot(1, 2, 1)
    FlowCal.plot.violin_dose_response(
        data=[samples[s_id] for s_id in sample_ids],
        channel='FL1',
        positions=atc,
        min_data=samples['NFC'],
        max_data=samples['SFC1'],
        xlabel='aTc Concentration (ng/mL)',
        xscale='log',
        yscale='log',
        ylim=(1e1,1e4),
        violin_width=0.12,
        violin_kwargs={'facecolor': 'tab:green',
                       'edgecolor':'black'},
        draw_model_kwargs={'color':'gray',
                           'linewidth':3,
                           'zorder':-1,
                           'solid_capstyle':'butt'},
        )
    plt.ylabel('FL1 Fluorescence (MEFL)')

    plt.subplot(1, 2, 2)
    FlowCal.plot.violin_dose_response(
        data=[samples[s_id] for s_id in sample_ids],
        channel='FL2',
        positions=atc,
        min_data=samples['NFC'],
        max_data=samples['SFC2'],
        xlabel='aTc Concentration (ng/mL)',
        xscale='log',
        yscale='log',
        ylim=(1e0,1e4),
        violin_width=0.12,
        violin_kwargs={'facecolor': 'tab:orange',
                       'edgecolor':'black'},
        draw_model_kwargs={'color':'gray',
                           'linewidth':3,
                           'zorder':-1,
                           'solid_capstyle':'butt'},
        )
    plt.ylabel('FL2 Fluorescence (MEPE)')

    plt.tight_layout()
    plt.savefig('dose_response_violin.png', dpi=200)
    plt.close()

    # Plot 4: Dose response violin plot of compensated data
    #
    # Here, we redraw the previous violin plot but using compensated data.
    # y axis will now be plotted in ``logicle`` scale since histograms will
    # be centered around zero due to compensation.
    plt.figure(figsize=(8, 3.5))

    plt.subplot(1, 2, 1)
    FlowCal.plot.violin_dose_response(
        data=[samples_compensated[s_id] for s_id in sample_ids],
        channel='FL1',
        positions=atc,
        min_data=samples_compensated['NFC'],
        max_data=samples_compensated['SFC1'],
        xlabel='aTc Concentration (ng/mL)',
        xscale='log',
        yscale='logicle',
        ylim=(-3e2, 1e4),
        violin_width=0.12,
        violin_kwargs={'facecolor': 'tab:green',
                       'edgecolor':'black'},
        draw_model_kwargs={'color':'gray',
                           'linewidth':3,
                           'zorder':-1,
                           'solid_capstyle':'butt'},
        )
    plt.ylabel('FL1 Fluorescence (MEFL)')

    plt.subplot(1, 2, 2)
    FlowCal.plot.violin_dose_response(
        data=[samples_compensated[s_id] for s_id in sample_ids],
        channel='FL2',
        positions=atc,
        min_data=samples_compensated['NFC'],
        max_data=samples_compensated['SFC2'],
        xlabel='aTc Concentration (ng/mL)',
        xscale='log',
        yscale='logicle',
        ylim=(-1e2, 1e4),
        violin_width=0.12,
        violin_kwargs={'facecolor': 'tab:orange',
                       'edgecolor':'black'},
        draw_model_kwargs={'color':'gray',
                           'linewidth':3,
                           'zorder':-1,
                           'solid_capstyle':'butt'},
        )
    plt.ylabel('FL2 Fluorescence (MEPE)')

    plt.tight_layout()
    plt.savefig('dose_response_violin_compensated.png', dpi=200)
    plt.close()

    print("\nDone.")<|MERGE_RESOLUTION|>--- conflicted
+++ resolved
@@ -129,33 +129,12 @@
     # in the context of accessory matplotlib functions to modify the axes
     # limits and labels and to add a legend, among other things.
 
-<<<<<<< HEAD
-    # Color each histogram according to its corresponding aTc concentration.
-    # Use a perceptually uniform colormap (cividis), and transition among
-    # colors using a logarithmic normalization, which comports with the
-    # logarithmically spaced aTc concentrations.
-    cmap = mpl.cm.get_cmap('cividis')
-    norm = mpl.colors.LogNorm(vmin=0.5, vmax=20)
-    colors = [cmap(norm(atc_i)) if atc_i > 0 else cmap(0.0)
-              for atc_i in atc]
-=======
-    # Color each histogram according to its DAPG concentration. Linearize the
-    # color transitions using a logarithmic normalization to match the
-    # logarithmic spacing of the DAPG concentrations. (Concentrations are also
-    # augmented slightly to move the 0.0 concentration into the log
-    # normalization range.)
-    cmap = mpl.cm.get_cmap('gray_r')
-    norm = mpl.colors.LogNorm(vmin=1e0, vmax=3500.)
-    colors = [cmap(norm(dapg_i+4.)) for dapg_i in dapg]
->>>>>>> d10e120f
-
     plt.figure(figsize=(6, 5.5))
     plt.subplot(2, 1, 1)
     FlowCal.plot.hist1d([samples[s_id] for s_id in sample_ids],
                         channel='FL1',
                         histtype='step',
-                        bins=128,
-                        edgecolor=colors)
+                        bins=128)
     plt.ylim((0,2500))
     plt.xlim((0,5e4))
     plt.xlabel('FL1  (Molecules of Equivalent Fluorescein, MEFL)')
@@ -167,8 +146,7 @@
     FlowCal.plot.hist1d([samples[s_id] for s_id in sample_ids],
                         channel='FL2',
                         histtype='step',
-                        bins=128,
-                        edgecolor=colors)
+                        bins=128)
     plt.ylim((0,2500))
     plt.xlim((0,5e4))
     plt.xlabel('FL2  (Molecules of Equivalent PE, MEPE)')
