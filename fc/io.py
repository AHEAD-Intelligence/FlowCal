--- conflicted
+++ resolved
@@ -733,7 +733,6 @@
         Dictionary of key-value entries from ANALYSIS segment.
 
         """
-<<<<<<< HEAD
         return self._analysis
 
     def __eq__(self, other):
@@ -743,10 +742,6 @@
                 and self.text == other.text
                 and np.array_equal(self.data, other.data)
                 and self.analysis == other.analysis)
-=======
-        if out_arr.ndim == 0:
-            return out_arr[()]
->>>>>>> a5960861
         else:
             return NotImplemented
 
@@ -1479,7 +1474,7 @@
 
         """
         if out_arr.ndim == 0:
-            return None
+            return out_arr[()]
         else:
             return np.ndarray.__array_wrap__(self, out_arr, context)
 
