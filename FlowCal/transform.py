--- conflicted
+++ resolved
@@ -84,13 +84,9 @@
     """
     Transform flow cytometry data to Relative Fluorescence Units (RFI).
 
-<<<<<<< HEAD
     If ``amplification_type[0]`` is different from zero, data has been
     taken using a log amplifier. Therefore, to transform to RFI, the
     following operation is applied:
-=======
-    This function applies the following transformation::
->>>>>>> a249a0af
 
         y = a[1]*10^(a[0] * (x/r))
 
@@ -117,12 +113,6 @@
     channels : int, str, list of int, list of str, optional
         Channels on which to perform the transformation. If `channels` is
         None, perform transformation in all channels.
-<<<<<<< HEAD
-=======
-    max_range : int, float, or list of int or float
-        Maximum range, for each specified channel. If None, take
-        `max_range` from ``data.resolution(channel)``.
->>>>>>> a249a0af
     amplification_type : tuple or list of tuple
         The amplification type of the specified channel(s). This should be
         reported as a tuple, in which the first element indicates how many
@@ -207,32 +197,6 @@
     else:
         channels = channels
 
-<<<<<<< HEAD
-=======
-    # If max_range is not specified, take it from data.resolution
-    if max_range is None:
-        if hasattr(data, 'resolution'):
-            max_range = [data.resolution(channel) for channel in channels]
-        else:
-            raise ValueError('max_range should be specified')
-    
-    # If amplification_type is not specified, take it from
-    # data.amplification_type
-    if amplification_type is None:
-        if hasattr(data, 'amplification_type'):
-            amplification_type = data.amplification_type(channels)
-        else:
-            raise ValueError('amplification_type should be specified')
-
-    # Check that channels, max_range, and amplification_type have the same
-    # length
-    if len(channels) != len(max_range):
-        raise ValueError("channels and max_range should have the same length")
-    if len(channels) != len(amplification_type):
-        raise ValueError("channels and amplification_type should have the same"
-            " length")
-
->>>>>>> a249a0af
     # Copy data array
     data_t = data.copy().astype(np.float64)
 
@@ -265,8 +229,8 @@
             # Log amplifier
             # If no range has been specified, try to obtain from data.
             if r is None:
-                if hasattr(data, 'domain'):
-                    r = len(data.domain(channel))
+                if hasattr(data, 'resolution'):
+                    r = data.resolution(channel)
                 else:
                     raise ValueError('range should be specified')
             tf = lambda x: at[1] * 10**(at[0]/float(r) * x)
